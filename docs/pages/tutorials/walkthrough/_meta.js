--- conflicted
+++ resolved
@@ -1,8 +1,4 @@
 export default {
-<<<<<<< HEAD
-  "minimal-onchain": "Onchain components of getting started",
+  "minimal-onchain": "The onchain components of the template",
   "client-lib": "The MUD client libraries"
-=======
-  "minimal-onchain": "The onchain components of the template",
->>>>>>> b2fc830a
 };