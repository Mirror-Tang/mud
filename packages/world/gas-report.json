[
  {
    "file": "test/AccessControl.t.sol",
    "test": "testAccessControl",
    "name": "AccessControl: hasAccess (cold)",
    "gasUsed": 12746
  },
  {
    "file": "test/AccessControl.t.sol",
    "test": "testAccessControl",
    "name": "AccessControl: hasAccess (warm, namespace only)",
    "gasUsed": 3451
  },
  {
    "file": "test/AccessControl.t.sol",
    "test": "testAccessControl",
    "name": "AccessControl: hasAccess (warm)",
    "gasUsed": 6779
  },
  {
    "file": "test/AccessControl.t.sol",
    "test": "testRequireAccess",
    "name": "AccessControl: requireAccess (cold)",
    "gasUsed": 12789
  },
  {
    "file": "test/AccessControl.t.sol",
    "test": "testRequireAccess",
    "name": "AccessControl: requireAccess (warm)",
    "gasUsed": 6795
  },
  {
    "file": "test/AccessControl.t.sol",
    "test": "testRequireAccess",
    "name": "AccessControl: requireAccess (this address)",
    "gasUsed": 153
  },
  {
    "file": "test/KeysInTableModule.t.sol",
    "test": "testInstallComposite",
    "name": "install keys in table module",
<<<<<<< HEAD
    "gasUsed": 1412561
=======
    "gasUsed": 1411953
>>>>>>> bbe4defe
  },
  {
    "file": "test/KeysInTableModule.t.sol",
    "test": "testInstallGas",
    "name": "install keys in table module",
<<<<<<< HEAD
    "gasUsed": 1412561
=======
    "gasUsed": 1411953
>>>>>>> bbe4defe
  },
  {
    "file": "test/KeysInTableModule.t.sol",
    "test": "testInstallGas",
    "name": "set a record on a table with keysInTableModule installed",
<<<<<<< HEAD
    "gasUsed": 182454
=======
    "gasUsed": 181989
>>>>>>> bbe4defe
  },
  {
    "file": "test/KeysInTableModule.t.sol",
    "test": "testInstallSingleton",
    "name": "install keys in table module",
<<<<<<< HEAD
    "gasUsed": 1412561
=======
    "gasUsed": 1411953
>>>>>>> bbe4defe
  },
  {
    "file": "test/KeysInTableModule.t.sol",
    "test": "testSetAndDeleteRecordHookCompositeGas",
    "name": "install keys in table module",
<<<<<<< HEAD
    "gasUsed": 1412561
=======
    "gasUsed": 1411953
>>>>>>> bbe4defe
  },
  {
    "file": "test/KeysInTableModule.t.sol",
    "test": "testSetAndDeleteRecordHookCompositeGas",
    "name": "change a composite record on a table with keysInTableModule installed",
    "gasUsed": 25645
  },
  {
    "file": "test/KeysInTableModule.t.sol",
    "test": "testSetAndDeleteRecordHookCompositeGas",
    "name": "delete a composite record on a table with keysInTableModule installed",
<<<<<<< HEAD
    "gasUsed": 254540
=======
    "gasUsed": 250522
>>>>>>> bbe4defe
  },
  {
    "file": "test/KeysInTableModule.t.sol",
    "test": "testSetAndDeleteRecordHookGas",
    "name": "install keys in table module",
<<<<<<< HEAD
    "gasUsed": 1412561
=======
    "gasUsed": 1411953
>>>>>>> bbe4defe
  },
  {
    "file": "test/KeysInTableModule.t.sol",
    "test": "testSetAndDeleteRecordHookGas",
    "name": "change a record on a table with keysInTableModule installed",
    "gasUsed": 24365
  },
  {
    "file": "test/KeysInTableModule.t.sol",
    "test": "testSetAndDeleteRecordHookGas",
    "name": "delete a record on a table with keysInTableModule installed",
<<<<<<< HEAD
    "gasUsed": 130153
=======
    "gasUsed": 128811
>>>>>>> bbe4defe
  },
  {
    "file": "test/KeysWithValueModule.t.sol",
    "test": "testGetKeysWithValueGas",
    "name": "install keys with value module",
<<<<<<< HEAD
    "gasUsed": 651827
=======
    "gasUsed": 650480
>>>>>>> bbe4defe
  },
  {
    "file": "test/KeysWithValueModule.t.sol",
    "test": "testGetKeysWithValueGas",
    "name": "Get list of keys with a given value",
    "gasUsed": 6909
  },
  {
    "file": "test/KeysWithValueModule.t.sol",
    "test": "testGetTargetTableSelector",
    "name": "compute the target table selector",
    "gasUsed": 2234
  },
  {
    "file": "test/KeysWithValueModule.t.sol",
    "test": "testInstall",
    "name": "install keys with value module",
<<<<<<< HEAD
    "gasUsed": 651827
=======
    "gasUsed": 650480
>>>>>>> bbe4defe
  },
  {
    "file": "test/KeysWithValueModule.t.sol",
    "test": "testInstall",
    "name": "set a record on a table with KeysWithValueModule installed",
<<<<<<< HEAD
    "gasUsed": 151954
=======
    "gasUsed": 151489
>>>>>>> bbe4defe
  },
  {
    "file": "test/KeysWithValueModule.t.sol",
    "test": "testSetAndDeleteRecordHook",
    "name": "install keys with value module",
<<<<<<< HEAD
    "gasUsed": 651827
=======
    "gasUsed": 650480
>>>>>>> bbe4defe
  },
  {
    "file": "test/KeysWithValueModule.t.sol",
    "test": "testSetAndDeleteRecordHook",
    "name": "change a record on a table with KeysWithValueModule installed",
<<<<<<< HEAD
    "gasUsed": 118870
=======
    "gasUsed": 117961
>>>>>>> bbe4defe
  },
  {
    "file": "test/KeysWithValueModule.t.sol",
    "test": "testSetAndDeleteRecordHook",
    "name": "delete a record on a table with KeysWithValueModule installed",
    "gasUsed": 43561
  },
  {
    "file": "test/KeysWithValueModule.t.sol",
    "test": "testSetField",
    "name": "install keys with value module",
<<<<<<< HEAD
    "gasUsed": 651827
=======
    "gasUsed": 650480
>>>>>>> bbe4defe
  },
  {
    "file": "test/KeysWithValueModule.t.sol",
    "test": "testSetField",
    "name": "set a field on a table with KeysWithValueModule installed",
<<<<<<< HEAD
    "gasUsed": 159162
=======
    "gasUsed": 158433
>>>>>>> bbe4defe
  },
  {
    "file": "test/KeysWithValueModule.t.sol",
    "test": "testSetField",
    "name": "change a field on a table with KeysWithValueModule installed",
<<<<<<< HEAD
    "gasUsed": 121420
=======
    "gasUsed": 120691
>>>>>>> bbe4defe
  },
  {
    "file": "test/query.t.sol",
    "test": "testCombinedHasHasValueNotQuery",
    "name": "CombinedHasHasValueNotQuery",
    "gasUsed": 165699
  },
  {
    "file": "test/query.t.sol",
    "test": "testCombinedHasHasValueQuery",
    "name": "CombinedHasHasValueQuery",
    "gasUsed": 75996
  },
  {
    "file": "test/query.t.sol",
    "test": "testCombinedHasNotQuery",
    "name": "CombinedHasNotQuery",
    "gasUsed": 229855
  },
  {
    "file": "test/query.t.sol",
    "test": "testCombinedHasQuery",
    "name": "CombinedHasQuery",
    "gasUsed": 151588
  },
  {
    "file": "test/query.t.sol",
    "test": "testCombinedHasValueNotQuery",
    "name": "CombinedHasValueNotQuery",
    "gasUsed": 143470
  },
  {
    "file": "test/query.t.sol",
    "test": "testCombinedHasValueQuery",
    "name": "CombinedHasValueQuery",
    "gasUsed": 17949
  },
  {
    "file": "test/query.t.sol",
    "test": "testHasQuery",
    "name": "HasQuery",
    "gasUsed": 34883
  },
  {
    "file": "test/query.t.sol",
    "test": "testHasQuery1000Keys",
    "name": "HasQuery with 1000 keys",
    "gasUsed": 9272645
  },
  {
    "file": "test/query.t.sol",
    "test": "testHasQuery100Keys",
    "name": "HasQuery with 100 keys",
    "gasUsed": 861378
  },
  {
    "file": "test/query.t.sol",
    "test": "testHasValueQuery",
    "name": "HasValueQuery",
    "gasUsed": 8651
  },
  {
    "file": "test/query.t.sol",
    "test": "testNotValueQuery",
    "name": "NotValueQuery",
    "gasUsed": 69590
  },
  {
    "file": "test/UniqueEntityModule.t.sol",
    "test": "testInstall",
    "name": "install unique entity module",
<<<<<<< HEAD
    "gasUsed": 723194
=======
    "gasUsed": 722121
>>>>>>> bbe4defe
  },
  {
    "file": "test/UniqueEntityModule.t.sol",
    "test": "testInstall",
    "name": "get a unique entity nonce (non-root module)",
<<<<<<< HEAD
    "gasUsed": 65313
=======
    "gasUsed": 65194
>>>>>>> bbe4defe
  },
  {
    "file": "test/UniqueEntityModule.t.sol",
    "test": "testInstallRoot",
    "name": "installRoot unique entity module",
<<<<<<< HEAD
    "gasUsed": 702265
=======
    "gasUsed": 701016
>>>>>>> bbe4defe
  },
  {
    "file": "test/UniqueEntityModule.t.sol",
    "test": "testInstallRoot",
    "name": "get a unique entity nonce (root module)",
<<<<<<< HEAD
    "gasUsed": 65313
=======
    "gasUsed": 65194
  },
  {
    "file": "test/World.t.sol",
    "test": "testCall",
    "name": "call a system via the World",
    "gasUsed": 17531
>>>>>>> bbe4defe
  },
  {
    "file": "test/World.t.sol",
    "test": "testDeleteRecord",
    "name": "Delete record",
    "gasUsed": 12190
  },
  {
    "file": "test/World.t.sol",
    "test": "testPushToField",
    "name": "Push data to the table",
<<<<<<< HEAD
    "gasUsed": 91825
=======
    "gasUsed": 91397
>>>>>>> bbe4defe
  },
  {
    "file": "test/World.t.sol",
    "test": "testRegisterFallbackSystem",
    "name": "Register a fallback system",
    "gasUsed": 70205
  },
  {
    "file": "test/World.t.sol",
    "test": "testRegisterFallbackSystem",
    "name": "Register a root fallback system",
    "gasUsed": 63676
  },
  {
    "file": "test/World.t.sol",
    "test": "testRegisterFunctionSelector",
    "name": "Register a function selector",
    "gasUsed": 90799
  },
  {
    "file": "test/World.t.sol",
    "test": "testRegisterNamespace",
    "name": "Register a new namespace",
<<<<<<< HEAD
    "gasUsed": 140670
=======
    "gasUsed": 140015
>>>>>>> bbe4defe
  },
  {
    "file": "test/World.t.sol",
    "test": "testRegisterRootFunctionSelector",
    "name": "Register a root function selector",
    "gasUsed": 79587
  },
  {
    "file": "test/World.t.sol",
    "test": "testRegisterTable",
    "name": "Register a new table in the namespace",
<<<<<<< HEAD
    "gasUsed": 651036
=======
    "gasUsed": 650174
>>>>>>> bbe4defe
  },
  {
    "file": "test/World.t.sol",
    "test": "testSetField",
    "name": "Write data to a table field",
<<<<<<< HEAD
    "gasUsed": 41026
=======
    "gasUsed": 40722
>>>>>>> bbe4defe
  },
  {
    "file": "test/World.t.sol",
    "test": "testSetRecord",
    "name": "Write data to the table",
<<<<<<< HEAD
    "gasUsed": 39889
=======
    "gasUsed": 39585
>>>>>>> bbe4defe
  },
  {
    "file": "test/WorldDynamicUpdate.t.sol",
    "test": "testPopFromField",
    "name": "pop 1 address (cold)",
<<<<<<< HEAD
    "gasUsed": 30892
=======
    "gasUsed": 31097
>>>>>>> bbe4defe
  },
  {
    "file": "test/WorldDynamicUpdate.t.sol",
    "test": "testPopFromField",
    "name": "pop 1 address (warm)",
<<<<<<< HEAD
    "gasUsed": 18005
=======
    "gasUsed": 17887
>>>>>>> bbe4defe
  },
  {
    "file": "test/WorldDynamicUpdate.t.sol",
    "test": "testUpdateInField",
    "name": "updateInField 1 item (cold)",
<<<<<<< HEAD
    "gasUsed": 34352
=======
    "gasUsed": 33509
>>>>>>> bbe4defe
  },
  {
    "file": "test/WorldDynamicUpdate.t.sol",
    "test": "testUpdateInField",
    "name": "updateInField 1 item (warm)",
<<<<<<< HEAD
    "gasUsed": 21556
=======
    "gasUsed": 20713
>>>>>>> bbe4defe
  }
]<|MERGE_RESOLUTION|>--- conflicted
+++ resolved
@@ -39,51 +39,31 @@
     "file": "test/KeysInTableModule.t.sol",
     "test": "testInstallComposite",
     "name": "install keys in table module",
-<<<<<<< HEAD
-    "gasUsed": 1412561
-=======
-    "gasUsed": 1411953
->>>>>>> bbe4defe
+    "gasUsed": 1413492
   },
   {
     "file": "test/KeysInTableModule.t.sol",
     "test": "testInstallGas",
     "name": "install keys in table module",
-<<<<<<< HEAD
-    "gasUsed": 1412561
-=======
-    "gasUsed": 1411953
->>>>>>> bbe4defe
+    "gasUsed": 1413492
   },
   {
     "file": "test/KeysInTableModule.t.sol",
     "test": "testInstallGas",
     "name": "set a record on a table with keysInTableModule installed",
-<<<<<<< HEAD
-    "gasUsed": 182454
-=======
-    "gasUsed": 181989
->>>>>>> bbe4defe
+    "gasUsed": 182399
   },
   {
     "file": "test/KeysInTableModule.t.sol",
     "test": "testInstallSingleton",
     "name": "install keys in table module",
-<<<<<<< HEAD
-    "gasUsed": 1412561
-=======
-    "gasUsed": 1411953
->>>>>>> bbe4defe
+    "gasUsed": 1413492
   },
   {
     "file": "test/KeysInTableModule.t.sol",
     "test": "testSetAndDeleteRecordHookCompositeGas",
     "name": "install keys in table module",
-<<<<<<< HEAD
-    "gasUsed": 1412561
-=======
-    "gasUsed": 1411953
->>>>>>> bbe4defe
+    "gasUsed": 1413492
   },
   {
     "file": "test/KeysInTableModule.t.sol",
@@ -95,21 +75,13 @@
     "file": "test/KeysInTableModule.t.sol",
     "test": "testSetAndDeleteRecordHookCompositeGas",
     "name": "delete a composite record on a table with keysInTableModule installed",
-<<<<<<< HEAD
-    "gasUsed": 254540
-=======
-    "gasUsed": 250522
->>>>>>> bbe4defe
+    "gasUsed": 254353
   },
   {
     "file": "test/KeysInTableModule.t.sol",
     "test": "testSetAndDeleteRecordHookGas",
     "name": "install keys in table module",
-<<<<<<< HEAD
-    "gasUsed": 1412561
-=======
-    "gasUsed": 1411953
->>>>>>> bbe4defe
+    "gasUsed": 1413492
   },
   {
     "file": "test/KeysInTableModule.t.sol",
@@ -121,21 +93,13 @@
     "file": "test/KeysInTableModule.t.sol",
     "test": "testSetAndDeleteRecordHookGas",
     "name": "delete a record on a table with keysInTableModule installed",
-<<<<<<< HEAD
-    "gasUsed": 130153
-=======
-    "gasUsed": 128811
->>>>>>> bbe4defe
+    "gasUsed": 130054
   },
   {
     "file": "test/KeysWithValueModule.t.sol",
     "test": "testGetKeysWithValueGas",
     "name": "install keys with value module",
-<<<<<<< HEAD
-    "gasUsed": 651827
-=======
-    "gasUsed": 650480
->>>>>>> bbe4defe
+    "gasUsed": 652287
   },
   {
     "file": "test/KeysWithValueModule.t.sol",
@@ -153,41 +117,25 @@
     "file": "test/KeysWithValueModule.t.sol",
     "test": "testInstall",
     "name": "install keys with value module",
-<<<<<<< HEAD
-    "gasUsed": 651827
-=======
-    "gasUsed": 650480
->>>>>>> bbe4defe
+    "gasUsed": 652287
   },
   {
     "file": "test/KeysWithValueModule.t.sol",
     "test": "testInstall",
     "name": "set a record on a table with KeysWithValueModule installed",
-<<<<<<< HEAD
-    "gasUsed": 151954
-=======
-    "gasUsed": 151489
->>>>>>> bbe4defe
+    "gasUsed": 151899
   },
   {
     "file": "test/KeysWithValueModule.t.sol",
     "test": "testSetAndDeleteRecordHook",
     "name": "install keys with value module",
-<<<<<<< HEAD
-    "gasUsed": 651827
-=======
-    "gasUsed": 650480
->>>>>>> bbe4defe
+    "gasUsed": 652287
   },
   {
     "file": "test/KeysWithValueModule.t.sol",
     "test": "testSetAndDeleteRecordHook",
     "name": "change a record on a table with KeysWithValueModule installed",
-<<<<<<< HEAD
-    "gasUsed": 118870
-=======
-    "gasUsed": 117961
->>>>>>> bbe4defe
+    "gasUsed": 118815
   },
   {
     "file": "test/KeysWithValueModule.t.sol",
@@ -199,31 +147,19 @@
     "file": "test/KeysWithValueModule.t.sol",
     "test": "testSetField",
     "name": "install keys with value module",
-<<<<<<< HEAD
-    "gasUsed": 651827
-=======
-    "gasUsed": 650480
->>>>>>> bbe4defe
+    "gasUsed": 652287
   },
   {
     "file": "test/KeysWithValueModule.t.sol",
     "test": "testSetField",
     "name": "set a field on a table with KeysWithValueModule installed",
-<<<<<<< HEAD
-    "gasUsed": 159162
-=======
-    "gasUsed": 158433
->>>>>>> bbe4defe
+    "gasUsed": 159107
   },
   {
     "file": "test/KeysWithValueModule.t.sol",
     "test": "testSetField",
     "name": "change a field on a table with KeysWithValueModule installed",
-<<<<<<< HEAD
-    "gasUsed": 121420
-=======
-    "gasUsed": 120691
->>>>>>> bbe4defe
+    "gasUsed": 121365
   },
   {
     "file": "test/query.t.sol",
@@ -295,47 +231,31 @@
     "file": "test/UniqueEntityModule.t.sol",
     "test": "testInstall",
     "name": "install unique entity module",
-<<<<<<< HEAD
-    "gasUsed": 723194
-=======
-    "gasUsed": 722121
->>>>>>> bbe4defe
+    "gasUsed": 724050
   },
   {
     "file": "test/UniqueEntityModule.t.sol",
     "test": "testInstall",
     "name": "get a unique entity nonce (non-root module)",
-<<<<<<< HEAD
-    "gasUsed": 65313
-=======
-    "gasUsed": 65194
->>>>>>> bbe4defe
+    "gasUsed": 65484
   },
   {
     "file": "test/UniqueEntityModule.t.sol",
     "test": "testInstallRoot",
     "name": "installRoot unique entity module",
-<<<<<<< HEAD
-    "gasUsed": 702265
-=======
-    "gasUsed": 701016
->>>>>>> bbe4defe
+    "gasUsed": 702945
   },
   {
     "file": "test/UniqueEntityModule.t.sol",
     "test": "testInstallRoot",
     "name": "get a unique entity nonce (root module)",
-<<<<<<< HEAD
-    "gasUsed": 65313
-=======
-    "gasUsed": 65194
+    "gasUsed": 65484
   },
   {
     "file": "test/World.t.sol",
     "test": "testCall",
     "name": "call a system via the World",
     "gasUsed": 17531
->>>>>>> bbe4defe
   },
   {
     "file": "test/World.t.sol",
@@ -347,11 +267,7 @@
     "file": "test/World.t.sol",
     "test": "testPushToField",
     "name": "Push data to the table",
-<<<<<<< HEAD
-    "gasUsed": 91825
-=======
-    "gasUsed": 91397
->>>>>>> bbe4defe
+    "gasUsed": 91814
   },
   {
     "file": "test/World.t.sol",
@@ -375,11 +291,7 @@
     "file": "test/World.t.sol",
     "test": "testRegisterNamespace",
     "name": "Register a new namespace",
-<<<<<<< HEAD
-    "gasUsed": 140670
-=======
-    "gasUsed": 140015
->>>>>>> bbe4defe
+    "gasUsed": 140846
   },
   {
     "file": "test/World.t.sol",
@@ -391,70 +303,42 @@
     "file": "test/World.t.sol",
     "test": "testRegisterTable",
     "name": "Register a new table in the namespace",
-<<<<<<< HEAD
-    "gasUsed": 651036
-=======
-    "gasUsed": 650174
->>>>>>> bbe4defe
+    "gasUsed": 651269
   },
   {
     "file": "test/World.t.sol",
     "test": "testSetField",
     "name": "Write data to a table field",
-<<<<<<< HEAD
-    "gasUsed": 41026
-=======
-    "gasUsed": 40722
->>>>>>> bbe4defe
+    "gasUsed": 41015
   },
   {
     "file": "test/World.t.sol",
     "test": "testSetRecord",
     "name": "Write data to the table",
-<<<<<<< HEAD
-    "gasUsed": 39889
-=======
-    "gasUsed": 39585
->>>>>>> bbe4defe
+    "gasUsed": 39878
   },
   {
     "file": "test/WorldDynamicUpdate.t.sol",
     "test": "testPopFromField",
     "name": "pop 1 address (cold)",
-<<<<<<< HEAD
-    "gasUsed": 30892
-=======
-    "gasUsed": 31097
->>>>>>> bbe4defe
+    "gasUsed": 30881
   },
   {
     "file": "test/WorldDynamicUpdate.t.sol",
     "test": "testPopFromField",
     "name": "pop 1 address (warm)",
-<<<<<<< HEAD
-    "gasUsed": 18005
-=======
-    "gasUsed": 17887
->>>>>>> bbe4defe
+    "gasUsed": 17994
   },
   {
     "file": "test/WorldDynamicUpdate.t.sol",
     "test": "testUpdateInField",
     "name": "updateInField 1 item (cold)",
-<<<<<<< HEAD
-    "gasUsed": 34352
-=======
-    "gasUsed": 33509
->>>>>>> bbe4defe
+    "gasUsed": 34341
   },
   {
     "file": "test/WorldDynamicUpdate.t.sol",
     "test": "testUpdateInField",
     "name": "updateInField 1 item (warm)",
-<<<<<<< HEAD
-    "gasUsed": 21556
-=======
-    "gasUsed": 20713
->>>>>>> bbe4defe
+    "gasUsed": 21545
   }
 ]