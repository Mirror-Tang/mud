--- conflicted
+++ resolved
@@ -1,12 +1,6 @@
-<<<<<<< HEAD
-import { Block, BlockNumber, Log } from "viem";
+import { BlockNumber, Log } from "viem";
 import { NonPendingLog, isNonPendingLog } from "./isNonPendingLog";
 import { bigIntSort, isDefined } from "@latticexyz/common/utils";
-=======
-import { BlockNumber, Log } from "viem";
-import { NonPendingLog, isNonPendingLog } from "./isNonPendingLog";
-import { isDefined, bigIntSort } from "@latticexyz/common/utils";
->>>>>>> eeb15cc0
 import { debug } from "./debug";
 
 export type GroupLogsByBlockNumberResult<TLog extends Log> = {
