--- conflicted
+++ resolved
@@ -1,9 +1,5 @@
-<<<<<<< HEAD
+export * from "./assertExhaustive";
 export * from "./curry";
 export * from "./isDefined";
 export * from "./isNotNull";
-export * from "./isPresent";
-=======
-export * from "./assertExhaustive";
-export * from "./curry";
->>>>>>> d4481774
+export * from "./isPresent";