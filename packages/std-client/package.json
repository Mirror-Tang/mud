--- conflicted
+++ resolved
@@ -52,12 +52,8 @@
     "mobx": "^6.7.0",
     "react": "^18.2.0",
     "rxjs": "7.5.5",
-<<<<<<< HEAD
     "superjson": "^1.12.4",
-    "viem": "1.3.0"
-=======
     "viem": "1.3.1"
->>>>>>> 69a96f10
   },
   "devDependencies": {
     "@types/jest": "^27.4.1",
