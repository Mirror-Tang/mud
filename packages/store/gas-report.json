[
  {
    "file": "test/Bytes.t.sol",
    "test": "testEquals",
    "name": "compare equal bytes",
    "gasUsed": 196
  },
  {
    "file": "test/Bytes.t.sol",
    "test": "testEqualsFalse",
    "name": "compare unequal bytes",
    "gasUsed": 196
  },
  {
    "file": "test/Bytes.t.sol",
    "test": "testSetBytes1",
    "name": "set bytes1 in bytes32",
    "gasUsed": 16
  },
  {
    "file": "test/Bytes.t.sol",
    "test": "testSetBytes2",
    "name": "set bytes2 in bytes32",
    "gasUsed": 16
  },
  {
    "file": "test/Bytes.t.sol",
    "test": "testSetBytes4",
    "name": "set bytes4 in bytes32",
    "gasUsed": 16
  },
  {
    "file": "test/Bytes.t.sol",
    "test": "testSetBytes4Memory",
    "name": "set bytes4 in bytes memory",
    "gasUsed": 37
  },
  {
    "file": "test/Bytes.t.sol",
    "test": "testSlice3",
    "name": "slice bytes3 with offset 1",
    "gasUsed": 68
  },
  {
    "file": "test/Bytes.t.sol",
    "test": "testSlice32",
    "name": "slice bytes32 with offset 10",
    "gasUsed": 68
  },
  {
    "file": "test/Bytes.t.sol",
    "test": "testToBytes32",
    "name": "create bytes32 from bytes memory with offset 0",
    "gasUsed": 25
  },
  {
    "file": "test/Bytes.t.sol",
    "test": "testToBytes32CrossWord",
    "name": "create bytes32 from bytes memory with offset 16",
    "gasUsed": 36
  },
  {
    "file": "test/Gas.t.sol",
    "test": "testCompareAbiEncodeVsCustom",
    "name": "abi encode",
    "gasUsed": 957
  },
  {
    "file": "test/Gas.t.sol",
    "test": "testCompareAbiEncodeVsCustom",
    "name": "abi decode",
    "gasUsed": 1746
  },
  {
    "file": "test/Gas.t.sol",
    "test": "testCompareAbiEncodeVsCustom",
    "name": "custom encode",
    "gasUsed": 1812
  },
  {
    "file": "test/Gas.t.sol",
    "test": "testCompareAbiEncodeVsCustom",
    "name": "custom decode",
    "gasUsed": 2127
  },
  {
    "file": "test/Gas.t.sol",
    "test": "testCompareAbiEncodeVsCustom",
    "name": "pass abi encoded bytes to external contract",
    "gasUsed": 6551
  },
  {
    "file": "test/Gas.t.sol",
    "test": "testCompareAbiEncodeVsCustom",
    "name": "pass custom encoded bytes to external contract",
    "gasUsed": 1376
  },
  {
    "file": "test/KeyEncoding.t.sol",
    "test": "testRegisterAndGetSchema",
    "name": "register KeyEncoding schema",
<<<<<<< HEAD
    "gasUsed": 65069
=======
    "gasUsed": 63192
>>>>>>> 184d5b52
  },
  {
    "file": "test/Mixed.t.sol",
    "test": "testCompareSolidity",
    "name": "store Mixed struct in storage (native solidity)",
    "gasUsed": 92038
  },
  {
    "file": "test/Mixed.t.sol",
    "test": "testRegisterAndGetSchema",
    "name": "register Mixed schema",
<<<<<<< HEAD
    "gasUsed": 61524
=======
    "gasUsed": 60210
>>>>>>> 184d5b52
  },
  {
    "file": "test/Mixed.t.sol",
    "test": "testSetAndGet",
    "name": "set record in Mixed",
    "gasUsed": 112767
  },
  {
    "file": "test/Mixed.t.sol",
    "test": "testSetAndGet",
    "name": "get record from Mixed",
<<<<<<< HEAD
    "gasUsed": 13750
=======
    "gasUsed": 13135
>>>>>>> 184d5b52
  },
  {
    "file": "test/PackedCounter.t.sol",
    "test": "testAtIndex",
    "name": "get value at index of PackedCounter",
    "gasUsed": 255
  },
  {
    "file": "test/PackedCounter.t.sol",
    "test": "testSetAtIndex",
    "name": "set value at index of PackedCounter",
    "gasUsed": 793
  },
  {
    "file": "test/PackedCounter.t.sol",
    "test": "testTotal",
    "name": "pack uint40 array into PackedCounter",
    "gasUsed": 2146
  },
  {
    "file": "test/PackedCounter.t.sol",
    "test": "testTotal",
    "name": "get total of PackedCounter",
    "gasUsed": 27
  },
  {
    "file": "test/Schema.t.sol",
    "test": "testEncodeDecodeSchema",
    "name": "encode schema with 6 entries [SchemaLib.encode]",
    "gasUsed": 5639
  },
  {
    "file": "test/Schema.t.sol",
    "test": "testEncodeDecodeSchema",
    "name": "get schema type at index",
    "gasUsed": 185
  },
  {
    "file": "test/Schema.t.sol",
    "test": "testGetNumDynamicFields",
    "name": "get number of dynamic fields from schema",
    "gasUsed": 74
  },
  {
    "file": "test/Schema.t.sol",
    "test": "testGetNumStaticFields",
    "name": "get number of static fields from schema",
    "gasUsed": 85
  },
  {
    "file": "test/Schema.t.sol",
    "test": "testGetStaticSchemaLength",
    "name": "get static data length from schema",
    "gasUsed": 33
  },
  {
    "file": "test/Schema.t.sol",
    "test": "testIsEmptyFalse",
    "name": "check if schema is empty (non-empty schema)",
    "gasUsed": 7
  },
  {
    "file": "test/Schema.t.sol",
    "test": "testIsEmptyTrue",
    "name": "check if schema is empty (empty schema)",
    "gasUsed": 7
  },
  {
    "file": "test/Schema.t.sol",
    "test": "testValidate",
    "name": "validate schema",
    "gasUsed": 16381
  },
  {
    "file": "test/Slice.t.sol",
    "test": "testFromBytes",
    "name": "make Slice from bytes",
    "gasUsed": 31
  },
  {
    "file": "test/Slice.t.sol",
    "test": "testFromBytes",
    "name": "get Slice length",
    "gasUsed": 10
  },
  {
    "file": "test/Slice.t.sol",
    "test": "testFromBytes",
    "name": "get Slice pointer",
    "gasUsed": 33
  },
  {
    "file": "test/Slice.t.sol",
    "test": "testSubslice",
    "name": "subslice bytes (no copy) [1:4]",
    "gasUsed": 311
  },
  {
    "file": "test/Slice.t.sol",
    "test": "testSubslice",
    "name": "subslice bytes (no copy) [4:37]",
    "gasUsed": 311
  },
  {
    "file": "test/Slice.t.sol",
    "test": "testToBytes",
    "name": "Slice (0 bytes) to bytes memory",
    "gasUsed": 476
  },
  {
    "file": "test/Slice.t.sol",
    "test": "testToBytes",
    "name": "Slice (2 bytes) to bytes memory",
    "gasUsed": 511
  },
  {
    "file": "test/Slice.t.sol",
    "test": "testToBytes",
    "name": "Slice (32 bytes) to bytes memory",
    "gasUsed": 724
  },
  {
    "file": "test/Slice.t.sol",
    "test": "testToBytes",
    "name": "Slice (34 bytes) to bytes memory",
    "gasUsed": 727
  },
  {
    "file": "test/Slice.t.sol",
    "test": "testToBytes",
    "name": "Slice (1024 bytes) to bytes memory",
    "gasUsed": 7443
  },
  {
    "file": "test/Slice.t.sol",
    "test": "testToBytes",
    "name": "Slice (1024x1024 bytes) to bytes memory",
    "gasUsed": 9205372
  },
  {
    "file": "test/Slice.t.sol",
    "test": "testToBytes32",
    "name": "Slice to bytes32",
    "gasUsed": 81
  },
  {
    "file": "test/Storage.t.sol",
    "test": "testStoreLoad",
    "name": "store 1 storage slot",
    "gasUsed": 22503
  },
  {
    "file": "test/Storage.t.sol",
    "test": "testStoreLoad",
    "name": "store 34 bytes over 3 storage slots (with offset and safeTrail))",
    "gasUsed": 23158
  },
  {
    "file": "test/Storage.t.sol",
    "test": "testStoreLoad",
    "name": "load 34 bytes over 3 storage slots (with offset and safeTrail))",
    "gasUsed": 1099
  },
  {
    "file": "test/StoreCoreDynamic.t.sol",
    "test": "testGetFieldSlice",
    "name": "get field slice (cold, 1 slot)",
    "gasUsed": 8152
  },
  {
    "file": "test/StoreCoreDynamic.t.sol",
    "test": "testGetFieldSlice",
    "name": "get field slice (warm, 1 slot)",
    "gasUsed": 2180
  },
  {
    "file": "test/StoreCoreDynamic.t.sol",
    "test": "testGetFieldSlice",
    "name": "get field slice (semi-cold, 1 slot)",
    "gasUsed": 4185
  },
  {
    "file": "test/StoreCoreDynamic.t.sol",
    "test": "testGetFieldSlice",
    "name": "get field slice (warm, 2 slots)",
    "gasUsed": 4471
  },
  {
    "file": "test/StoreCoreDynamic.t.sol",
    "test": "testGetSecondFieldLength",
    "name": "get field length (cold, 1 slot)",
    "gasUsed": 7959
  },
  {
    "file": "test/StoreCoreDynamic.t.sol",
    "test": "testGetSecondFieldLength",
    "name": "get field length (warm, 1 slot)",
    "gasUsed": 1956
  },
  {
    "file": "test/StoreCoreDynamic.t.sol",
    "test": "testGetThirdFieldLength",
    "name": "get field length (warm due to , 2 slots)",
    "gasUsed": 7959
  },
  {
    "file": "test/StoreCoreDynamic.t.sol",
    "test": "testGetThirdFieldLength",
    "name": "get field length (warm, 2 slots)",
    "gasUsed": 1955
  },
  {
    "file": "test/StoreCoreDynamic.t.sol",
    "test": "testPopFromSecondField",
    "name": "pop from field (cold, 1 slot, 1 uint32 item)",
<<<<<<< HEAD
    "gasUsed": 29662
=======
    "gasUsed": 29294
>>>>>>> 184d5b52
  },
  {
    "file": "test/StoreCoreDynamic.t.sol",
    "test": "testPopFromSecondField",
    "name": "pop from field (warm, 1 slot, 1 uint32 item)",
<<<<<<< HEAD
    "gasUsed": 19718
=======
    "gasUsed": 19349
>>>>>>> 184d5b52
  },
  {
    "file": "test/StoreCoreDynamic.t.sol",
    "test": "testPopFromThirdField",
    "name": "pop from field (cold, 2 slots, 10 uint32 items)",
<<<<<<< HEAD
    "gasUsed": 31545
=======
    "gasUsed": 31177
>>>>>>> 184d5b52
  },
  {
    "file": "test/StoreCoreDynamic.t.sol",
    "test": "testPopFromThirdField",
    "name": "pop from field (warm, 2 slots, 10 uint32 items)",
<<<<<<< HEAD
    "gasUsed": 19601
=======
    "gasUsed": 19232
>>>>>>> 184d5b52
  },
  {
    "file": "test/StoreCoreGas.t.sol",
    "test": "testAccessEmptyData",
    "name": "access non-existing record",
    "gasUsed": 7321
  },
  {
    "file": "test/StoreCoreGas.t.sol",
    "test": "testAccessEmptyData",
    "name": "access static field of non-existing record",
    "gasUsed": 2914
  },
  {
    "file": "test/StoreCoreGas.t.sol",
    "test": "testAccessEmptyData",
    "name": "access dynamic field of non-existing record",
    "gasUsed": 3587
  },
  {
    "file": "test/StoreCoreGas.t.sol",
    "test": "testAccessEmptyData",
    "name": "access length of dynamic field of non-existing record",
    "gasUsed": 1328
  },
  {
    "file": "test/StoreCoreGas.t.sol",
    "test": "testAccessEmptyData",
    "name": "access slice of dynamic field of non-existing record",
    "gasUsed": 1324
  },
  {
    "file": "test/StoreCoreGas.t.sol",
    "test": "testDeleteData",
    "name": "delete record (complex data, 3 slots)",
    "gasUsed": 11300
  },
  {
    "file": "test/StoreCoreGas.t.sol",
    "test": "testHasSchema",
    "name": "Check for existence of table (existent)",
    "gasUsed": 1127
  },
  {
    "file": "test/StoreCoreGas.t.sol",
    "test": "testHasSchema",
    "name": "check for existence of table (non-existent)",
    "gasUsed": 3129
  },
  {
    "file": "test/StoreCoreGas.t.sol",
    "test": "testHooks",
    "name": "register subscriber",
    "gasUsed": 66164
  },
  {
    "file": "test/StoreCoreGas.t.sol",
    "test": "testHooks",
    "name": "set record on table with subscriber",
    "gasUsed": 74911
  },
  {
    "file": "test/StoreCoreGas.t.sol",
    "test": "testHooks",
    "name": "set static field on table with subscriber",
<<<<<<< HEAD
    "gasUsed": 32999
=======
    "gasUsed": 31943
>>>>>>> 184d5b52
  },
  {
    "file": "test/StoreCoreGas.t.sol",
    "test": "testHooks",
    "name": "delete record on table with subscriber",
    "gasUsed": 25518
  },
  {
    "file": "test/StoreCoreGas.t.sol",
    "test": "testHooksDynamicData",
    "name": "register subscriber",
    "gasUsed": 66164
  },
  {
    "file": "test/StoreCoreGas.t.sol",
    "test": "testHooksDynamicData",
    "name": "set (dynamic) record on table with subscriber",
    "gasUsed": 168348
  },
  {
    "file": "test/StoreCoreGas.t.sol",
    "test": "testHooksDynamicData",
    "name": "set (dynamic) field on table with subscriber",
    "gasUsed": 36028
  },
  {
    "file": "test/StoreCoreGas.t.sol",
    "test": "testHooksDynamicData",
    "name": "delete (dynamic) record on table with subscriber",
    "gasUsed": 26990
  },
  {
    "file": "test/StoreCoreGas.t.sol",
    "test": "testPushToField",
    "name": "push to field (1 slot, 1 uint32 item)",
    "gasUsed": 17372
  },
  {
    "file": "test/StoreCoreGas.t.sol",
    "test": "testPushToField",
    "name": "push to field (2 slots, 10 uint32 items)",
    "gasUsed": 40089
  },
  {
    "file": "test/StoreCoreGas.t.sol",
    "test": "testRegisterAndGetSchema",
    "name": "StoreCore: register schema",
    "gasUsed": 54509
  },
  {
    "file": "test/StoreCoreGas.t.sol",
    "test": "testRegisterAndGetSchema",
    "name": "StoreCore: get schema (warm)",
    "gasUsed": 1128
  },
  {
    "file": "test/StoreCoreGas.t.sol",
    "test": "testRegisterAndGetSchema",
    "name": "StoreCore: get key schema (warm)",
    "gasUsed": 2324
  },
  {
    "file": "test/StoreCoreGas.t.sol",
    "test": "testSetAndGetDynamicData",
    "name": "set complex record with dynamic data (4 slots)",
    "gasUsed": 108013
  },
  {
    "file": "test/StoreCoreGas.t.sol",
    "test": "testSetAndGetDynamicData",
    "name": "get complex record with dynamic data (4 slots)",
    "gasUsed": 6442
  },
  {
    "file": "test/StoreCoreGas.t.sol",
    "test": "testSetAndGetDynamicData",
    "name": "compare: Set complex record with dynamic data using native solidity",
    "gasUsed": 116842
  },
  {
    "file": "test/StoreCoreGas.t.sol",
    "test": "testSetAndGetDynamicData",
    "name": "compare: Set complex record with dynamic data using abi.encode",
    "gasUsed": 267369
  },
  {
    "file": "test/StoreCoreGas.t.sol",
    "test": "testSetAndGetDynamicDataLength",
    "name": "set dynamic length of dynamic index 0",
    "gasUsed": 23610
  },
  {
    "file": "test/StoreCoreGas.t.sol",
    "test": "testSetAndGetDynamicDataLength",
    "name": "set dynamic length of dynamic index 1",
    "gasUsed": 1711
  },
  {
    "file": "test/StoreCoreGas.t.sol",
    "test": "testSetAndGetDynamicDataLength",
    "name": "reduce dynamic length of dynamic index 0",
    "gasUsed": 1699
  },
  {
    "file": "test/StoreCoreGas.t.sol",
    "test": "testSetAndGetField",
    "name": "set static field (1 slot)",
<<<<<<< HEAD
    "gasUsed": 38291
=======
    "gasUsed": 37925
>>>>>>> 184d5b52
  },
  {
    "file": "test/StoreCoreGas.t.sol",
    "test": "testSetAndGetField",
    "name": "get static field (1 slot)",
<<<<<<< HEAD
    "gasUsed": 2976
=======
    "gasUsed": 2915
>>>>>>> 184d5b52
  },
  {
    "file": "test/StoreCoreGas.t.sol",
    "test": "testSetAndGetField",
    "name": "set static field (overlap 2 slot)",
<<<<<<< HEAD
    "gasUsed": 35312
=======
    "gasUsed": 34887
>>>>>>> 184d5b52
  },
  {
    "file": "test/StoreCoreGas.t.sol",
    "test": "testSetAndGetField",
    "name": "get static field (overlap 2 slot)",
    "gasUsed": 3755
  },
  {
    "file": "test/StoreCoreGas.t.sol",
    "test": "testSetAndGetField",
    "name": "set dynamic field (1 slot, first dynamic field)",
    "gasUsed": 57693
  },
  {
    "file": "test/StoreCoreGas.t.sol",
    "test": "testSetAndGetField",
    "name": "get dynamic field (1 slot, first dynamic field)",
    "gasUsed": 3811
  },
  {
    "file": "test/StoreCoreGas.t.sol",
    "test": "testSetAndGetField",
    "name": "set dynamic field (1 slot, second dynamic field)",
    "gasUsed": 35826
  },
  {
    "file": "test/StoreCoreGas.t.sol",
    "test": "testSetAndGetField",
    "name": "get dynamic field (1 slot, second dynamic field)",
    "gasUsed": 3827
  },
  {
    "file": "test/StoreCoreGas.t.sol",
    "test": "testSetAndGetStaticData",
    "name": "set static record (1 slot)",
    "gasUsed": 37680
  },
  {
    "file": "test/StoreCoreGas.t.sol",
    "test": "testSetAndGetStaticData",
    "name": "get static record (1 slot)",
    "gasUsed": 1321
  },
  {
    "file": "test/StoreCoreGas.t.sol",
    "test": "testSetAndGetStaticDataSpanningWords",
    "name": "set static record (2 slots)",
    "gasUsed": 60247
  },
  {
    "file": "test/StoreCoreGas.t.sol",
    "test": "testSetAndGetStaticDataSpanningWords",
    "name": "get static record (2 slots)",
    "gasUsed": 1569
  },
  {
    "file": "test/StoreCoreGas.t.sol",
    "test": "testSetMetadata",
    "name": "StoreCore: set table metadata",
    "gasUsed": 252490
  },
  {
    "file": "test/StoreCoreGas.t.sol",
    "test": "testUpdateInField",
    "name": "update in field (1 slot, 1 uint32 item)",
<<<<<<< HEAD
    "gasUsed": 16913
=======
    "gasUsed": 16611
>>>>>>> 184d5b52
  },
  {
    "file": "test/StoreCoreGas.t.sol",
    "test": "testUpdateInField",
    "name": "push to field (2 slots, 6 uint64 items)",
<<<<<<< HEAD
    "gasUsed": 18003
=======
    "gasUsed": 17702
>>>>>>> 184d5b52
  },
  {
    "file": "test/StoreMetadata.t.sol",
    "test": "testSetAndGet",
    "name": "set record in StoreMetadataTable",
    "gasUsed": 250924
  },
  {
    "file": "test/StoreMetadata.t.sol",
    "test": "testSetAndGet",
    "name": "get record from StoreMetadataTable",
<<<<<<< HEAD
    "gasUsed": 12478
=======
    "gasUsed": 12486
>>>>>>> 184d5b52
  },
  {
    "file": "test/StoreSwitch.t.sol",
    "test": "testIsDelegatecall",
    "name": "check if delegatecall",
    "gasUsed": 983
  },
  {
    "file": "test/StoreSwitch.t.sol",
    "test": "testIsNoDelegatecall",
    "name": "check if delegatecall",
    "gasUsed": 979
  },
  {
    "file": "test/tables/Callbacks.t.sol",
    "test": "testSetAndGet",
    "name": "set field in Callbacks",
    "gasUsed": 63902
  },
  {
    "file": "test/tables/Callbacks.t.sol",
    "test": "testSetAndGet",
    "name": "get field from Callbacks (warm)",
    "gasUsed": 6136
  },
  {
    "file": "test/tables/Callbacks.t.sol",
    "test": "testSetAndGet",
    "name": "push field to Callbacks",
    "gasUsed": 41593
  },
  {
    "file": "test/tables/Hooks.t.sol",
    "test": "testSetAndGet",
    "name": "set field in Hooks",
    "gasUsed": 64059
  },
  {
    "file": "test/tables/Hooks.t.sol",
    "test": "testSetAndGet",
    "name": "get field from Hooks (warm)",
    "gasUsed": 6285
  },
  {
    "file": "test/tables/Hooks.t.sol",
    "test": "testSetAndGet",
    "name": "push field to Hooks",
    "gasUsed": 41583
  },
  {
    "file": "test/tightcoder/DecodeSlice.t.sol",
    "test": "testToArrayUint32",
    "name": "decode packed uint32[]",
    "gasUsed": 785
  },
  {
    "file": "test/tightcoder/DecodeSlice.t.sol",
    "test": "testToBytes32Array",
    "name": "decode packed bytes32[]",
    "gasUsed": 611
  },
  {
    "file": "test/tightcoder/EncodeArray.t.sol",
    "test": "testEncodeBytesArray",
    "name": "encode packed bytes[]",
    "gasUsed": 1357
  },
  {
    "file": "test/tightcoder/EncodeArray.t.sol",
    "test": "testEncodeUint16Array",
    "name": "encode packed uint16[]",
    "gasUsed": 1143
  },
  {
    "file": "test/tightcoder/EncodeArray.t.sol",
    "test": "testEncodeUint32Array",
    "name": "encode packed uint32[]",
    "gasUsed": 1049
  },
  {
    "file": "test/tightcoder/EncodeArray.t.sol",
    "test": "testEncodeUint8Array",
    "name": "encode packed uint8[]",
    "gasUsed": 1038
  },
  {
    "file": "test/tightcoder/TightCoder.t.sol",
    "test": "testFromAndToUint32Array",
    "name": "decode packed uint32[]",
    "gasUsed": 788
  },
  {
    "file": "test/tightcoder/TightCoder.t.sol",
    "test": "testToAndFromBytes24Array",
    "name": "encode packed bytes24[]",
    "gasUsed": 886
  },
  {
    "file": "test/tightcoder/TightCoder.t.sol",
    "test": "testToAndFromBytes24Array",
    "name": "decode packed uint32[]",
    "gasUsed": 622
  },
  {
    "file": "test/Vector2.t.sol",
    "test": "testRegisterAndGetSchema",
    "name": "register Vector2 schema",
<<<<<<< HEAD
    "gasUsed": 58390
=======
    "gasUsed": 57391
>>>>>>> 184d5b52
  },
  {
    "file": "test/Vector2.t.sol",
    "test": "testSetAndGet",
    "name": "set Vector2 record",
    "gasUsed": 39439
  },
  {
    "file": "test/Vector2.t.sol",
    "test": "testSetAndGet",
    "name": "get Vector2 record",
<<<<<<< HEAD
    "gasUsed": 5474
=======
    "gasUsed": 4970
>>>>>>> 184d5b52
  }
]<|MERGE_RESOLUTION|>--- conflicted
+++ resolved
@@ -99,11 +99,7 @@
     "file": "test/KeyEncoding.t.sol",
     "test": "testRegisterAndGetSchema",
     "name": "register KeyEncoding schema",
-<<<<<<< HEAD
-    "gasUsed": 65069
-=======
-    "gasUsed": 63192
->>>>>>> 184d5b52
+    "gasUsed": 63575
   },
   {
     "file": "test/Mixed.t.sol",
@@ -115,11 +111,7 @@
     "file": "test/Mixed.t.sol",
     "test": "testRegisterAndGetSchema",
     "name": "register Mixed schema",
-<<<<<<< HEAD
-    "gasUsed": 61524
-=======
-    "gasUsed": 60210
->>>>>>> 184d5b52
+    "gasUsed": 60516
   },
   {
     "file": "test/Mixed.t.sol",
@@ -131,11 +123,7 @@
     "file": "test/Mixed.t.sol",
     "test": "testSetAndGet",
     "name": "get record from Mixed",
-<<<<<<< HEAD
-    "gasUsed": 13750
-=======
-    "gasUsed": 13135
->>>>>>> 184d5b52
+    "gasUsed": 13430
   },
   {
     "file": "test/PackedCounter.t.sol",
@@ -351,41 +339,25 @@
     "file": "test/StoreCoreDynamic.t.sol",
     "test": "testPopFromSecondField",
     "name": "pop from field (cold, 1 slot, 1 uint32 item)",
-<<<<<<< HEAD
-    "gasUsed": 29662
-=======
-    "gasUsed": 29294
->>>>>>> 184d5b52
+    "gasUsed": 29665
   },
   {
     "file": "test/StoreCoreDynamic.t.sol",
     "test": "testPopFromSecondField",
     "name": "pop from field (warm, 1 slot, 1 uint32 item)",
-<<<<<<< HEAD
-    "gasUsed": 19718
-=======
-    "gasUsed": 19349
->>>>>>> 184d5b52
+    "gasUsed": 19721
   },
   {
     "file": "test/StoreCoreDynamic.t.sol",
     "test": "testPopFromThirdField",
     "name": "pop from field (cold, 2 slots, 10 uint32 items)",
-<<<<<<< HEAD
-    "gasUsed": 31545
-=======
-    "gasUsed": 31177
->>>>>>> 184d5b52
+    "gasUsed": 31548
   },
   {
     "file": "test/StoreCoreDynamic.t.sol",
     "test": "testPopFromThirdField",
     "name": "pop from field (warm, 2 slots, 10 uint32 items)",
-<<<<<<< HEAD
-    "gasUsed": 19601
-=======
-    "gasUsed": 19232
->>>>>>> 184d5b52
+    "gasUsed": 19604
   },
   {
     "file": "test/StoreCoreGas.t.sol",
@@ -451,11 +423,7 @@
     "file": "test/StoreCoreGas.t.sol",
     "test": "testHooks",
     "name": "set static field on table with subscriber",
-<<<<<<< HEAD
-    "gasUsed": 32999
-=======
-    "gasUsed": 31943
->>>>>>> 184d5b52
+    "gasUsed": 32891
   },
   {
     "file": "test/StoreCoreGas.t.sol",
@@ -479,7 +447,7 @@
     "file": "test/StoreCoreGas.t.sol",
     "test": "testHooksDynamicData",
     "name": "set (dynamic) field on table with subscriber",
-    "gasUsed": 36028
+    "gasUsed": 36041
   },
   {
     "file": "test/StoreCoreGas.t.sol",
@@ -563,31 +531,19 @@
     "file": "test/StoreCoreGas.t.sol",
     "test": "testSetAndGetField",
     "name": "set static field (1 slot)",
-<<<<<<< HEAD
-    "gasUsed": 38291
-=======
-    "gasUsed": 37925
->>>>>>> 184d5b52
+    "gasUsed": 38231
   },
   {
     "file": "test/StoreCoreGas.t.sol",
     "test": "testSetAndGetField",
     "name": "get static field (1 slot)",
-<<<<<<< HEAD
-    "gasUsed": 2976
-=======
-    "gasUsed": 2915
->>>>>>> 184d5b52
+    "gasUsed": 2916
   },
   {
     "file": "test/StoreCoreGas.t.sol",
     "test": "testSetAndGetField",
     "name": "set static field (overlap 2 slot)",
-<<<<<<< HEAD
-    "gasUsed": 35312
-=======
-    "gasUsed": 34887
->>>>>>> 184d5b52
+    "gasUsed": 35192
   },
   {
     "file": "test/StoreCoreGas.t.sol",
@@ -653,21 +609,13 @@
     "file": "test/StoreCoreGas.t.sol",
     "test": "testUpdateInField",
     "name": "update in field (1 slot, 1 uint32 item)",
-<<<<<<< HEAD
-    "gasUsed": 16913
-=======
-    "gasUsed": 16611
->>>>>>> 184d5b52
+    "gasUsed": 16919
   },
   {
     "file": "test/StoreCoreGas.t.sol",
     "test": "testUpdateInField",
     "name": "push to field (2 slots, 6 uint64 items)",
-<<<<<<< HEAD
-    "gasUsed": 18003
-=======
-    "gasUsed": 17702
->>>>>>> 184d5b52
+    "gasUsed": 18009
   },
   {
     "file": "test/StoreMetadata.t.sol",
@@ -679,11 +627,7 @@
     "file": "test/StoreMetadata.t.sol",
     "test": "testSetAndGet",
     "name": "get record from StoreMetadataTable",
-<<<<<<< HEAD
-    "gasUsed": 12478
-=======
-    "gasUsed": 12486
->>>>>>> 184d5b52
+    "gasUsed": 12848
   },
   {
     "file": "test/StoreSwitch.t.sol",
@@ -791,11 +735,7 @@
     "file": "test/Vector2.t.sol",
     "test": "testRegisterAndGetSchema",
     "name": "register Vector2 schema",
-<<<<<<< HEAD
-    "gasUsed": 58390
-=======
-    "gasUsed": 57391
->>>>>>> 184d5b52
+    "gasUsed": 57786
   },
   {
     "file": "test/Vector2.t.sol",
@@ -807,10 +747,6 @@
     "file": "test/Vector2.t.sol",
     "test": "testSetAndGet",
     "name": "get Vector2 record",
-<<<<<<< HEAD
-    "gasUsed": 5474
-=======
-    "gasUsed": 4970
->>>>>>> 184d5b52
+    "gasUsed": 5354
   }
 ]