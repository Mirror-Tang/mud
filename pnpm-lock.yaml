--- conflicted
+++ resolved
@@ -61,11 +61,7 @@
         version: link:../schema-type
       abitype:
         specifier: 0.8.7
-<<<<<<< HEAD
-        version: 0.8.7(typescript@5.0.4)(zod@3.21.4)
-=======
         version: 0.8.7(typescript@5.1.6)(zod@3.21.4)
->>>>>>> 9cdcd02e
       debug:
         specifier: ^4.3.4
         version: 4.3.4(supports-color@8.1.1)
@@ -74,11 +70,7 @@
         version: 7.5.5
       viem:
         specifier: 1.1.7
-<<<<<<< HEAD
-        version: 1.1.7(typescript@5.0.4)(zod@3.21.4)
-=======
-        version: 1.1.7(typescript@5.1.6)
->>>>>>> 9cdcd02e
+        version: 1.1.7(typescript@5.1.6)(zod@3.21.4)
     devDependencies:
       '@types/debug':
         specifier: ^4.1.7
@@ -242,11 +234,7 @@
         version: 1.1.2(prettier@2.8.4)
       viem:
         specifier: 1.1.7
-<<<<<<< HEAD
-        version: 1.1.7(typescript@5.0.4)(zod@3.21.4)
-=======
-        version: 1.1.7(typescript@5.1.6)
->>>>>>> 9cdcd02e
+        version: 1.1.7(typescript@5.1.6)(zod@3.21.4)
     devDependencies:
       '@types/node':
         specifier: ^18.15.11
@@ -327,11 +315,7 @@
         version: link:../world
       abitype:
         specifier: 0.8.7
-<<<<<<< HEAD
-        version: 0.8.7(typescript@5.0.4)(zod@3.21.4)
-=======
         version: 0.8.7(typescript@5.1.6)(zod@3.21.4)
->>>>>>> 9cdcd02e
       react:
         specifier: ^18.2.0
         version: 18.2.0
@@ -352,11 +336,7 @@
         version: 18.3.2(react-dom@18.2.0)(react@18.2.0)
       viem:
         specifier: 1.1.7
-<<<<<<< HEAD
-        version: 1.1.7(typescript@5.0.4)(zod@3.21.4)
-=======
-        version: 1.1.7(typescript@5.1.6)
->>>>>>> 9cdcd02e
+        version: 1.1.7(typescript@5.1.6)(zod@3.21.4)
       zustand:
         specifier: ^4.3.7
         version: 4.3.7(react@18.2.0)
@@ -530,7 +510,7 @@
         version: 1.7.0
       viem:
         specifier: 1.1.7
-        version: 1.1.7(typescript@5.1.6)
+        version: 1.1.7(typescript@5.1.6)(zod@3.21.4)
     devDependencies:
       '@types/debug':
         specifier: ^4.1.7
@@ -638,17 +618,10 @@
         version: link:../schema-type
       abitype:
         specifier: 0.8.7
-<<<<<<< HEAD
-        version: 0.8.7(typescript@5.0.4)(zod@3.21.4)
-      viem:
-        specifier: 1.1.7
-        version: 1.1.7(typescript@5.0.4)(zod@3.21.4)
-=======
         version: 0.8.7(typescript@5.1.6)(zod@3.21.4)
       viem:
         specifier: 1.1.7
-        version: 1.1.7(typescript@5.1.6)
->>>>>>> 9cdcd02e
+        version: 1.1.7(typescript@5.1.6)(zod@3.21.4)
     devDependencies:
       tsup:
         specifier: ^6.7.0
@@ -747,17 +720,10 @@
     dependencies:
       abitype:
         specifier: 0.8.7
-<<<<<<< HEAD
-        version: 0.8.7(typescript@5.0.4)(zod@3.21.4)
-      viem:
-        specifier: 1.1.7
-        version: 1.1.7(typescript@5.0.4)(zod@3.21.4)
-=======
         version: 0.8.7(typescript@5.1.6)(zod@3.21.4)
       viem:
         specifier: 1.1.7
-        version: 1.1.7(typescript@5.1.6)
->>>>>>> 9cdcd02e
+        version: 1.1.7(typescript@5.1.6)(zod@3.21.4)
     devDependencies:
       '@latticexyz/gas-report':
         specifier: workspace:*
@@ -914,7 +880,7 @@
         version: 1.12.4
       viem:
         specifier: 1.1.7
-        version: 1.1.7(typescript@5.1.6)
+        version: 1.1.7(typescript@5.1.6)(zod@3.21.4)
     devDependencies:
       '@types/jest':
         specifier: ^27.4.1
@@ -1063,11 +1029,7 @@
         version: link:../store
       abitype:
         specifier: 0.8.7
-<<<<<<< HEAD
-        version: 0.8.7(typescript@5.0.4)(zod@3.21.4)
-=======
         version: 0.8.7(typescript@5.1.6)(zod@3.21.4)
->>>>>>> 9cdcd02e
       tuple-database:
         specifier: ^2.2.0
         version: 2.2.0
@@ -1110,7 +1072,7 @@
         version: 10.34.0
       '@wagmi/chains':
         specifier: ^0.2.22
-        version: 0.2.23(typescript@5.0.4)
+        version: 0.2.23(typescript@5.1.6)
       better-sqlite3:
         specifier: ^8.4.0
         version: 8.4.0
@@ -1137,7 +1099,7 @@
         version: 1.12.4
       viem:
         specifier: 1.1.7
-        version: 1.1.7(typescript@5.0.4)(zod@3.21.4)
+        version: 1.1.7(typescript@5.1.6)(zod@3.21.4)
       zod:
         specifier: ^3.21.4
         version: 3.21.4
@@ -1156,7 +1118,7 @@
         version: 1.4.4
       tsup:
         specifier: ^6.7.0
-        version: 6.7.0(postcss@8.4.23)(typescript@5.0.4)
+        version: 6.7.0(postcss@8.4.23)(typescript@5.1.6)
       tsx:
         specifier: ^3.12.6
         version: 3.12.6
@@ -1192,11 +1154,7 @@
         version: 4.3.4(supports-color@8.1.1)
       viem:
         specifier: 1.1.7
-<<<<<<< HEAD
-        version: 1.1.7(typescript@5.0.4)(zod@3.21.4)
-=======
-        version: 1.1.7(typescript@5.1.6)
->>>>>>> 9cdcd02e
+        version: 1.1.7(typescript@5.1.6)(zod@3.21.4)
     devDependencies:
       '@types/debug':
         specifier: ^4.1.7
@@ -3321,7 +3279,6 @@
     engines: {node: '>= 10'}
     dev: true
 
-<<<<<<< HEAD
   /@trpc/client@10.34.0(@trpc/server@10.34.0):
     resolution: {integrity: sha512-nqtDTIqSY/9syo2EjSy4WWWXPU9GsamEh9Tsg698gLAh1nhgFc5+/YYeb+Ne1pbvWGZ5/3t9Dcz3h4wMyyJ9gQ==}
     peerDependencies:
@@ -3334,10 +3291,7 @@
     resolution: {integrity: sha512-2VMW44Fpaoyqb50dBtzdSWMhqt8lmoJiocEyBBeDb03R0W+XrzbVD5kU/wqKPlcp1DWeNCkOEIMtetMZCfo1hA==}
     dev: false
 
-  /@typechain/ethers-v5@10.2.0(@ethersproject/abi@5.7.0)(@ethersproject/bytes@5.7.0)(@ethersproject/providers@5.7.2)(ethers@5.7.2)(typechain@8.1.1)(typescript@4.9.5):
-=======
   /@typechain/ethers-v5@10.2.0(@ethersproject/abi@5.7.0)(@ethersproject/bytes@5.7.0)(@ethersproject/providers@5.7.2)(ethers@5.7.2)(typechain@8.1.1)(typescript@5.1.6):
->>>>>>> 9cdcd02e
     resolution: {integrity: sha512-ikaq0N/w9fABM+G01OFmU3U3dNnyRwEahkdvi9mqy1a3XwKiPZaF/lu54OcNaEWnpvEYyhhS0N7buCtLQqC92w==}
     peerDependencies:
       '@ethersproject/abi': ^5.7.0
@@ -3873,21 +3827,7 @@
     dependencies:
       typescript: 5.1.6
 
-<<<<<<< HEAD
-  /@wagmi/chains@0.2.23(typescript@5.0.4):
-    resolution: {integrity: sha512-oIc4ZpUL6bH/HdS7ROPWlFnP5U3XBujO/OiX4csRIezyLjMQ9FNXQRZShhi5ddL0Kj1RDbyVLe9K/QotEm1vig==}
-    peerDependencies:
-      typescript: '>=4.9.4'
-    peerDependenciesMeta:
-      typescript:
-        optional: true
-    dependencies:
-      typescript: 5.0.4
-
-  /@wagmi/chains@1.2.0(typescript@4.9.5):
-=======
   /@wagmi/chains@1.2.0(typescript@5.1.6):
->>>>>>> 9cdcd02e
     resolution: {integrity: sha512-dmDRipsE54JfyudOBkuhEexqQWcrZqxn/qiujG8SBzMh/az/AH5xlJSA+j1CPWTx9+QofSMF3B7A4gb6XRmSaQ==}
     peerDependencies:
       typescript: '>=5.0.4'
@@ -3924,22 +3864,6 @@
       zod: 3.21.4
     dev: false
 
-<<<<<<< HEAD
-  /abitype@0.8.7(typescript@5.0.4)(zod@3.21.4):
-    resolution: {integrity: sha512-wQ7hV8Yg/yKmGyFpqrNZufCxbszDe5es4AZGYPBitocfSqXtjrTG9JMWFcc4N30ukl2ve48aBTwt7NJxVQdU3w==}
-    peerDependencies:
-      typescript: '>=5.0.4'
-      zod: ^3 >=3.19.1
-    peerDependenciesMeta:
-      zod:
-        optional: true
-    dependencies:
-      typescript: 5.0.4
-      zod: 3.21.4
-    dev: false
-
-=======
->>>>>>> 9cdcd02e
   /abort-controller-x@0.4.1:
     resolution: {integrity: sha512-lJ2ssrl3FoTK3cX/g15lRCkXFWKiwRTRtBjfwounO2EM/Q65rI/MEZsfsch1juWU2pH2aLSaq0HGowlDP/imrw==}
     dev: false
@@ -5271,8 +5195,8 @@
     hasBin: true
     dev: true
 
-  /detect-libc@2.0.1:
-    resolution: {integrity: sha512-463v3ZeIrcWtdgIg6vI6XUncguvr2TnGl4SzDXinkt9mSLpBJKXT3mW6xT3VQdDN11+WVs29pgvivTc4Lp8v+w==}
+  /detect-libc@2.0.2:
+    resolution: {integrity: sha512-UX6sGumvvqSaXgdKGUsgZWqcUyIXZ/vZTrlRT/iobiKhGL0zL4d3osHj3uqllWJK+i+sixDS/3COVEOFbupFyw==}
     engines: {node: '>=8'}
     dev: false
 
@@ -9300,7 +9224,7 @@
     engines: {node: '>=10'}
     hasBin: true
     dependencies:
-      detect-libc: 2.0.1
+      detect-libc: 2.0.2
       expand-template: 2.0.3
       github-from-package: 0.0.0
       minimist: 1.2.8
@@ -11181,16 +11105,12 @@
       spdx-expression-parse: 3.0.1
     dev: true
 
-<<<<<<< HEAD
   /vary@1.1.2:
     resolution: {integrity: sha512-BNGbWLfd0eUPabhkXUVm0j8uuvREyTh5ovRa/dyow/BqAbZJyC+5fU+IzQOzmAKzYqYRAISoRhdQr3eIZ/PXqg==}
     engines: {node: '>= 0.8'}
     dev: false
 
-  /viem@1.1.7(typescript@4.9.5):
-=======
-  /viem@1.1.7(typescript@5.1.6):
->>>>>>> 9cdcd02e
+  /viem@1.1.7(typescript@5.1.6)(zod@3.21.4):
     resolution: {integrity: sha512-3lBDRS0ejb4Eo9c/S+RBadwIHNK1RS0ffW7HkSt3pMtzl4nis1aF1tHrU6yqI+yCWqAPl36a48qGD4mEhxPuDw==}
     peerDependencies:
       typescript: '>=5.0.4'
@@ -11203,32 +11123,7 @@
       '@wagmi/chains': 1.2.0(typescript@5.1.6)
       abitype: 0.8.7(typescript@5.1.6)(zod@3.21.4)
       isomorphic-ws: 5.0.0(ws@8.12.0)
-<<<<<<< HEAD
-      typescript: 4.9.5
-      ws: 8.12.0
-    transitivePeerDependencies:
-      - bufferutil
-      - utf-8-validate
-      - zod
-    dev: false
-
-  /viem@1.1.7(typescript@5.0.4)(zod@3.21.4):
-    resolution: {integrity: sha512-3lBDRS0ejb4Eo9c/S+RBadwIHNK1RS0ffW7HkSt3pMtzl4nis1aF1tHrU6yqI+yCWqAPl36a48qGD4mEhxPuDw==}
-    peerDependencies:
-      typescript: '>=5.0.4'
-    dependencies:
-      '@adraffy/ens-normalize': 1.9.0
-      '@noble/curves': 1.0.0
-      '@noble/hashes': 1.3.0
-      '@scure/bip32': 1.3.0
-      '@scure/bip39': 1.2.0
-      '@wagmi/chains': 1.2.0(typescript@5.0.4)
-      abitype: 0.8.7(typescript@5.0.4)(zod@3.21.4)
-      isomorphic-ws: 5.0.0(ws@8.12.0)
-      typescript: 5.0.4
-=======
       typescript: 5.1.6
->>>>>>> 9cdcd02e
       ws: 8.12.0
     transitivePeerDependencies:
       - bufferutil
